--- conflicted
+++ resolved
@@ -505,7 +505,7 @@
 		receipts: make(map[string]receipt.AnyReceipt),
 	}
 
-	handler := uhelpers.Must(SpaceBlobAddHandler(
+	handler := helpers.Must(SpaceBlobAddHandler(
 		func(rcpt receipt.AnyReceipt) {
 			receiptsTrans.receipts[rcpt.Ran().Link().String()] = rcpt
 		},
@@ -518,15 +518,7 @@
 				spaceblobcap.Add.Can(),
 				server.Provide(
 					spaceblobcap.Add,
-<<<<<<< HEAD
-					helpers.Must(SpaceBlobAddHandler(
-						func(rcpt receipt.AnyReceipt) {
-							receiptsTrans.receipts[rcpt.Ran().Link().String()] = rcpt
-						},
-					)),
-=======
 					handler,
->>>>>>> 33ec8243
 				),
 			),
 			server.WithServiceMethod(
