// Package cmdutil provides utility functions specifically for the Guppy CLI.
package cmdutil

import (
	"errors"
	"fmt"
	"io/fs"
	"log"
	"net/http"
	"net/url"
	"os"
	"strconv"
	"strings"
	"path/filepath" 

	uclient "github.com/storacha/go-ucanto/client"
	"github.com/storacha/go-ucanto/core/delegation"
	"github.com/storacha/go-ucanto/did"
	"github.com/storacha/go-ucanto/principal"
	"github.com/storacha/go-ucanto/principal/ed25519/signer"
	"github.com/storacha/go-ucanto/transport/car"
	uhttp "github.com/storacha/go-ucanto/transport/http"
	"github.com/storacha/go-ucanto/ucan"
	"github.com/storacha/guppy/pkg/agentdata"
	"github.com/storacha/guppy/pkg/client"
	cdg "github.com/storacha/guppy/pkg/delegation"
	receiptclient "github.com/storacha/guppy/pkg/receipt"
	indexclient "github.com/storacha/indexing-service/pkg/client"
	"go.opentelemetry.io/contrib/instrumentation/net/http/otelhttp"
)

const defaultServiceName = "staging.up.warm.storacha.network"
const defaultIndexerName = "staging.indexer.warm.storacha.network"

// envSigner returns a principal.Signer from the environment variable
// GUPPY_PRIVATE_KEY, if any.
func envSigner() (principal.Signer, error) {
	str := os.Getenv("GUPPY_PRIVATE_KEY") // use env var preferably
	if str == "" {
		return nil, nil // no signer in the environment
	}

	return signer.Parse(str)
}

var tracedHttpClient = &http.Client{
	Transport: otelhttp.NewTransport(http.DefaultTransport),
}

// MustGetClient creates a new client suitable for the CLI, using stored data,
// if any. If proofs are provided, they will be added to the client, but the
// client will not save changes to disk to avoid storing them.
func MustGetClient(storePath string, options ...client.Option) *client.Client {
	data, err := agentdata.ReadFromFile(storePath)

	if err != nil {
		// If the file doesn't exist yet, that's fine. The config will be empty
		// until it's written to.
		if !errors.Is(err, fs.ErrNotExist) {
			log.Fatalf("reading agent data: %s", err)
		}
	}

	var clientOptions []client.Option

	// Use the principal from the environment if given.
	if s, err := envSigner(); err != nil {
		log.Fatalf("parsing GUPPY_PRIVATE_KEY: %s", err)
	} else if s != nil {
		// If a principal is provided, use that, and ignore the saved data.
		clientOptions = append(clientOptions, client.WithPrincipal(s))
	} else {
		// Otherwise, read and write the saved data.
		clientOptions = append(clientOptions, client.WithData(data))
	}

<<<<<<< HEAD
	proofsProvided := len(proofs) > 0

	
	if !proofsProvided {
        // Only enable saving if no proofs are provided
        clientOptions = append(clientOptions,
            client.WithSaveFn(func(data agentdata.AgentData) error {
                // 1. Get the directory path from the full file path
                dir := filepath.Dir(storePath)

                // 2. Create the directory (and any parents) if it doesn't exist
                if err := os.MkdirAll(dir, 0755); err != nil {
                    return fmt.Errorf("failed to create config directory: %w", err)
                }

                return data.WriteToFile(storePath)
            }),
        )
    }
=======
	clientOptions = append(clientOptions,
		client.WithSaveFn(func(data agentdata.AgentData) error {
			return data.WriteToFile(storePath)
		}),
	)
>>>>>>> a87eda17

	c, err := client.NewClient(
		append(
			clientOptions,
			client.WithConnection(MustGetConnection()),
			client.WithReceiptsClient(receiptclient.New(MustGetReceiptsURL(), receiptclient.WithHTTPClient(tracedHttpClient))),
		)...,
	)
	if err != nil {
		log.Fatalf("creating client: %s", err)
	}

	return c
}

func MustGetConnection() uclient.Connection {
	// service URL & DID
	serviceURLStr := os.Getenv("STORACHA_SERVICE_URL") // use env var preferably
	if serviceURLStr == "" {
		serviceURLStr = fmt.Sprintf("https://%s", defaultServiceName)
	}

	serviceURL, err := url.Parse(serviceURLStr)
	if err != nil {
		log.Fatal(err)
	}

	serviceDIDStr := os.Getenv("STORACHA_SERVICE_DID")
	if serviceDIDStr == "" {
		serviceDIDStr = fmt.Sprintf("did:web:%s", defaultServiceName)
	}

	servicePrincipal, err := did.Parse(serviceDIDStr)
	if err != nil {
		log.Fatal(err)
	}

	// HTTP transport and CAR encoding
	channel := uhttp.NewChannel(serviceURL, uhttp.WithClient(tracedHttpClient))
	codec := car.NewOutboundCodec()

	conn, err := uclient.NewConnection(servicePrincipal, channel, uclient.WithOutboundCodec(codec))
	if err != nil {
		log.Fatal(err)
	}

	return conn
}

func MustGetReceiptsURL() *url.URL {
	receiptsURLStr := os.Getenv("STORACHA_RECEIPTS_URL")
	if receiptsURLStr == "" {
		receiptsURLStr = fmt.Sprintf("https://%s/receipt", defaultServiceName)
	}

	receiptsURL, err := url.Parse(receiptsURLStr)
	if err != nil {
		log.Fatal(err)
	}

	return receiptsURL
}

func MustGetIndexClient() (*indexclient.Client, ucan.Principal) {
	indexerURLStr := os.Getenv("STORACHA_INDEXING_SERVICE_URL") // use env var preferably
	if indexerURLStr == "" {
		indexerURLStr = fmt.Sprintf("https://%s", defaultIndexerName)
	}

	indexerURL, err := url.Parse(indexerURLStr)
	if err != nil {
		log.Fatal(err)
	}

	indexerDIDStr := os.Getenv("STORACHA_INDEXING_SERVICE_DID")
	if indexerDIDStr == "" {
		indexerDIDStr = fmt.Sprintf("did:web:%s", defaultIndexerName)
	}

	indexerPrincipal, err := did.Parse(indexerDIDStr)
	if err != nil {
		log.Fatal(err)
	}

	client, err := indexclient.New(indexerPrincipal, *indexerURL, indexclient.WithHTTPClient(tracedHttpClient))
	if err != nil {
		log.Fatal(err)
	}

	return client, indexerPrincipal
}

func MustGetProof(path string) delegation.Delegation {
	b, err := os.ReadFile(path)
	if err != nil {
		log.Fatalf("reading proof file: %s", err)
	}

	proof, err := cdg.ExtractProof(b)
	if err != nil {
		log.Fatalf("extracting proof: %s", err)
	}
	return proof
}

// ParseSize parses a data size string with optional suffix (B, K, M, G).
// Accepts formats like: "1024", "512B", "100K", "50M", "2G". Digits with no
// suffix are interpreted as bytes. Returns the size in bytes.
func ParseSize(s string) (uint64, error) {
	if s == "" {
		return 0, errors.New("data size cannot be empty")
	}

	// Trim any whitespace
	s = strings.TrimSpace(s)

	// Check if it ends with a suffix
	var multiplier uint64 = 1
	var numStr string

	lastChar := strings.ToUpper(s[len(s)-1:])
	switch lastChar {
	case "B":
		multiplier = 1
		numStr = s[:len(s)-1]
	case "K":
		multiplier = 1024
		numStr = s[:len(s)-1]
	case "M":
		multiplier = 1024 * 1024
		numStr = s[:len(s)-1]
	case "G":
		multiplier = 1024 * 1024 * 1024
		numStr = s[:len(s)-1]
	default:
		// No suffix, assume bytes
		numStr = s
	}

	// Parse the numeric part
	num, err := strconv.ParseUint(numStr, 10, 64)
	if err != nil {
		return 0, fmt.Errorf("invalid shard size format: %w", err)
	}

	// Calculate the final size
	size := num * multiplier

	return size, nil
}

func NewHandledCliError(err error) HandledCliError {
	return HandledCliError{err}
}

// HandledCliError is an error which has already been presented to the user. If
// a HandledCliError is returned from a command, the process should exit with
// a non-zero exit code, but no further error message should be printed.
type HandledCliError struct {
	error
}

func (e HandledCliError) Unwrap() error {
	return e.error
}<|MERGE_RESOLUTION|>--- conflicted
+++ resolved
@@ -74,33 +74,11 @@
 		clientOptions = append(clientOptions, client.WithData(data))
 	}
 
-<<<<<<< HEAD
-	proofsProvided := len(proofs) > 0
-
-	
-	if !proofsProvided {
-        // Only enable saving if no proofs are provided
-        clientOptions = append(clientOptions,
-            client.WithSaveFn(func(data agentdata.AgentData) error {
-                // 1. Get the directory path from the full file path
-                dir := filepath.Dir(storePath)
-
-                // 2. Create the directory (and any parents) if it doesn't exist
-                if err := os.MkdirAll(dir, 0755); err != nil {
-                    return fmt.Errorf("failed to create config directory: %w", err)
-                }
-
-                return data.WriteToFile(storePath)
-            }),
-        )
-    }
-=======
 	clientOptions = append(clientOptions,
 		client.WithSaveFn(func(data agentdata.AgentData) error {
 			return data.WriteToFile(storePath)
 		}),
 	)
->>>>>>> a87eda17
 
 	c, err := client.NewClient(
 		append(
